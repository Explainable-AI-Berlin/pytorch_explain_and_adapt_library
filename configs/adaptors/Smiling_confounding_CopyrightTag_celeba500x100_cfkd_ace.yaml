--- conflicted
+++ resolved
@@ -15,13 +15,8 @@
   explainer_type : ACE
   category : explainer
   sampling_time_fraction: 0.3
-<<<<<<< HEAD
   attack_iterations: 3 #150
   dist_l1: 0.00001
-=======
-  attack_iterations: 150
-  dist_l1: 0.0
->>>>>>> 963150a4
   sampling_inpaint: 0.0
   y_target_goal_confidence: 0.8
   distilled_classifier: <PEAL_BASE>/configs/models/generic_distillation.yaml
