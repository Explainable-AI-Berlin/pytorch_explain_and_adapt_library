--- conflicted
+++ resolved
@@ -1,10 +1,5 @@
-<<<<<<< HEAD
-model_path        : $PEAL_RUNS/waterbirds/resnet50_classifier
-data              : <PEAL_BASE>/configs/data/waterbirds.yaml
-=======
 model_path        : $PEAL_RUNS/waterbirds/classifier_natural
 data              : <PEAL_BASE>/configs/data/dro_replication_waterbirds.yaml
->>>>>>> 01629417
 training          : <PEAL_BASE>/configs/training/dro_replication_waterbirds.yaml
 architecture      : torchvision_resnet50
 task:
