import torch
import random
import os
import copy
import numpy as np
import matplotlib
import torchvision
import torchmetrics

from torchvision.transforms import ToTensor
from PIL import Image
from pathlib import Path
from matplotlib import pyplot as plt

from peal.data.interfaces import PealDataset
from peal.data.dataset_utils import parse_csv
from peal.global_utils import embed_numberstring, high_contrast_heatmap
from peal.generators.interfaces import Generator

matplotlib.use("Agg")

from typing import Union


class SymbolicDataset(PealDataset):
    """Symbolic dataset."""

    def __init__(
        self,
        data_dir,
        mode,
        config,
        transform=ToTensor(),
        task_config=None,
        **kwargs,
    ):
        """
        Initialize the dataset.

        Args:
            data_dir (Path): The path to the data directory.
            mode (str): The mode of the dataset. Can be "train", "val", "test" or "all".
            config (obj): The data config object.
            transform (torchvision.transform, optional): The transform to apply to the data. Defaults to ToTensor().
            task_config (obj, optional): The task config object. Defaults to None.
        """
        self.config = config
        self.transform = transform
        self.task_config = task_config
        if data_dir[-4:] != ".csv":
            data_dir = data_dir + ".csv"

        self.attributes, self.data, self.keys = parse_csv(
            data_dir=data_dir,
            config=config,
            mode=mode,
            set_negative_to_zero=config.set_negative_to_zero,
        )

    def __len__(self):
        return len(self.keys)

    @property
    def output_size(self):
        if self.task_config is not None and self.task_config.y_selection is not None:
            return self.task_config.output_channels

        else:
            return self.config.output_size

    def __getitem__(self, idx):
        name = self.keys[idx]

        data = self.data[name].clone().detach().to(torch.float32)

        if (
            not self.task_config is None
            and not self.task_config.x_selection is None
            and not len(self.task_config.x_selection) == 0
        ):
            x = torch.zeros([len(self.task_config.x_selection)], dtype=torch.float32)
            for idx, selection in enumerate(self.task_config.x_selection):
                x[idx] = data[self.attributes.index(selection)]

        else:
            x = data[:-1].to(torch.float32)

        if (
            not self.task_config is None
            and not self.task_config.y_selection is None
            and not self.task_config.y_selection is None
        ):
            y = torch.zeros([len(self.task_config.y_selection)])
            for idx, selection in enumerate(self.task_config.y_selection):
                y[idx] = data[self.attributes.index(selection)]

            if y.shape[0] == 1:
                y = y[0]

        else:
            y = data[-1]

        return x, y

    def generate_contrastive_collage(
        self,
        x_list,
        x_counterfactual_list,
        y_target_list,
        y_source_list,
        target_confidence_goal,
        base_path,
        start_idx,
        classifier=None,
        **args,
    ):
        # TODO
        collage_paths = [
            os.path.join(base_path, embed_numberstring(str(start_idx + i)))
            for i in range(len(x_list))
        ]
        for path in collage_paths:
            Path(path).mkdir(parents=True, exist_ok=True)

        return x_list, collage_paths

    def serialize_dataset(self, output_dir, x_list, y_list, sample_names=None):
        Path(output_dir).mkdir(parents=True, exist_ok=True)

        x = torch.stack(x_list, dim=0)
        y = torch.stack([torch.tensor([y]) for y in y_list], dim=0)
        data = torch.cat([x, y], dim=1)
        if (
            not self.task_config is None
            and not self.task_config.x_selection is None
            and not len(self.task_config.x_selection) == 0
        ):
            features = copy.deepcopy(self.task_config.x_selection)

        else:
            features = copy.deepcopy(self.attributes[:-1])

        if (
            not self.task_config is None
            and not self.task_config.y_selection is None
            and not self.task_config.y_selection is None
        ):
            targets = copy.deepcopy(self.task_config.y_selection)

        else:
            targets = copy.deepcopy(self.attributes[-1:])

        np.savetxt(
            output_dir + ".csv",
            data.numpy(),
            delimiter=",",
            header=",".join(features + targets),
            comments="",
        )


class ImageDataset(PealDataset):
    def generate_contrastive_collage(
        self,
        x_list: list,
        x_counterfactual_list: list,
        y_target_list: list,
        y_source_list: list,
        y_list: list,
        y_target_start_confidence_list: list,
        y_target_end_confidence_list: list,
        base_path: str,
        start_idx: int = 0,
        y_original_teacher_list=None,
        y_counterfactual_teacher_list=None,
        feedback_list=None,
        hint_list=None,
        idx_to_info=None,
        tracking_level=1,
        history_list=None,
        **kwargs: dict,
    ) -> tuple:
        Path(base_path).mkdir(parents=True, exist_ok=True)
        collage_paths = []
        heatmap_list = []
        for i in range(len(x_list)):
            x = self.project_to_pytorch_default(x_list[i])
            counterfactual = self.project_to_pytorch_default(x_counterfactual_list[i])

            heatmap_high_contrast, x_in, counterfactual_rgb = high_contrast_heatmap(
                x, counterfactual
            )

            heatmap_list.append(heatmap_high_contrast)

            if tracking_level >= 1:
                current_collage = torch.cat(
                    [x_in, counterfactual_rgb, heatmap_high_contrast], -1
                )
                current_collage = torchvision.utils.make_grid(current_collage, nrow=3)
                plt.gcf()
                plt.imshow(current_collage.permute(1, 2, 0))
                title_string = (
                    "Original: "
                    + str(int(y_list[i]))
                    + " -> Prediction: "
                    + str(int(y_source_list[i]))
                    + " -> Target: "
                    + str(int(y_target_list[i]))
                    + "\n"
                )
                title_string += (
                    "Target Confidence: "
                    + str(
                        round(
                            float(y_target_start_confidence_list[i]),
                            2,
                        )
                    )
                    + " -> "
                )
                title_string += (
                    str(round(float(y_target_end_confidence_list[i]), 2)) + "\n"
                )
                if not hint_list is None and not idx_to_info is None:
                    title_string += (
                        idx_to_info(x_list[i], x_counterfactual_list[i], hint_list[i])
                        + "\n"
                    )

                if not feedback_list is None:
                    title_string += (
                        ", Teacher: "
                        + str(int(y_original_teacher_list[i]))
                        + " -> "
                        + str(int(y_counterfactual_teacher_list[i]))
                        + " -> "
                        + str(feedback_list[i])
                    )

                plt.title(title_string)
                collage_path = os.path.join(
                    base_path,
                    embed_numberstring(str(start_idx + i)) + "_collage.png",
                )
                plt.axis("off")
                plt.savefig(collage_path)
                print("Saved collage to " + collage_path)
                collage_paths.append(collage_path)

            else:
                collage_paths.append(None)

        return heatmap_list, collage_paths

    def serialize_dataset(
        self,
        output_dir,
        x_list,
        y_list,
        hint_list=[],
        sample_names=None,
        classifier=None,
    ):
        # TODO this does not seem very clean
        for class_name in range(max(2, self.output_size)):
            Path(os.path.join(output_dir, "imgs", str(class_name))).mkdir(
                parents=True, exist_ok=True
            )
            if not len(hint_list) == 0:
                Path(os.path.join(output_dir, "masks", str(class_name))).mkdir(
                    parents=True, exist_ok=True
                )

        data = []
        for idx, x in enumerate(x_list):
            class_name = int(y_list[idx])
            x = self.project_to_pytorch_default(x)
            img = Image.fromarray(
                np.array(255 * x.cpu().numpy().transpose(1, 2, 0), dtype=np.uint8)
            )
            img_name = os.path.join(str(class_name), sample_names[idx] + ".png")
            img.save(os.path.join(output_dir, "imgs", img_name))
            if not len(hint_list) == 0:
                mask = Image.fromarray(
                    np.array(
                        255 * hint_list[idx].cpu().numpy().transpose(1, 2, 0),
                        dtype=np.uint8,
                    )
                )
                mask.save(os.path.join(output_dir, "masks", img_name))

            data.append(
                [
                    img_name,
                    class_name,
                ]
            )

        data = "ImgPath,Class\n" + "\n".join([",".join(map(str, x)) for x in data])
        with open(os.path.join(output_dir, self.config.label_rel_path), "w") as f:
            f.write(data)

    def track_generator_performance(
        self,
        generator: Union[Generator, torch.Tensor],
        batch_size=None,
        num_samples=None,
    ):
        """
        This function tracks the performance of the generator

        Args:
            generator (Generator): The generator
        """
        if batch_size is None:
            if hasattr(generator, "config"):
                batch_size = generator.config.batch_size

            else:
                batch_size = 1

        if num_samples is None:
            num_samples = batch_size

        if isinstance(generator, torch.Tensor):
            generated_images = torch.clone(generator)

        elif isinstance(generator, Generator):
            # TODO set device
            generated_images = generator.sample_x(batch_size=batch_size).detach()
            while generated_images.shape[0] < num_samples:
                generated_images = torch.cat(
                    [generated_images, generator.sample_x(batch_size=batch_size)], dim=0
                )

        else:
            raise NotImplementedError("Generator type not supported")

        generated_images = generated_images[:num_samples]
        if generated_images.shape[0] == 1:
            generated_images = torch.cat([generated_images, generated_images], dim=0)

        if not hasattr(self, "fid"):
            self.fid = torchmetrics.image.fid.FrechetInceptionDistance(
                feature=192, reset_real_features=False
            )
            self.fid.to(generated_images.device)
            real_images = []
            for i in range(min(len(self), 100)):
                real_images.append(self[i][0])

            real_images = torch.stack(real_images, dim=0).to(generated_images.device)
            if hasattr(generator, "config"):
                real_images = torchvision.transforms.Resize(
                    generator.config.data.input_size[1:]
                )(real_images)

            self.fid.update(
                torch.tensor(255 * real_images, dtype=torch.uint8), real=True
            )

        self.fid.update(
            torch.tensor(255 * generated_images, dtype=torch.uint8), real=False
        )
        fid_score = float(self.fid.compute())

        return {"fid": fid_score}

    def _initialize_performance_metrics(self):
        # self.lpips = torchmetrics.image.lpips.LPIPS(net="vgg", spatial=False).to('cuda')
        self.lpips = torchmetrics.image.lpip.LearnedPerceptualImagePatchSimilarity(
            net_type="vgg"
        ).to("cuda")
        self.fid = torchmetrics.image.fid.FrechetInceptionDistance(
            feature=192, reset_real_features=False
        )
        real_images = [self[i][0] for i in range(100)]
        self.fid = self.fid.to("cuda")
        self.fid.update(
            torch.tensor(255 * torch.stack(real_images, dim=0), dtype=torch.uint8).to(
                "cuda"
            ),
            real=True,
        )

    def distribution_distance(self, x_list):
        fids = []
        for i in range(len(x_list)):
            self.fid.update(
                torch.tensor(
                    255 * torch.stack(x_list[i], dim=0).to("cuda"), dtype=torch.uint8
                ),
                real=False,
            )
            fid_score = float(self.fid.compute())
            fids.append(fid_score)

        return np.mean(fids)

    def pair_wise_distance(self, x1, x2):
        """
        # TODO how does this actually work?
        distances = []
        for i in range(len(x1)):
            distance = (
                self.lpips.forward(
                    torch.stack(x1[i], dim=0).to("cuda"),
                    torch.stack(x2[i], dim=0).to("cuda"),
                )
                .squeeze(1, 2, 3)
                .detach()
                .cpu()
                .numpy()
                .mean()
            )
            distances.append(distance)

        return np.mean(distances)"""
        return 0.0

    def variance(self, x_list):
        variances = []
        for i in range(len(x_list[0])):
            variance = torch.mean(
                torch.var(
                    torch.stack([x_list[j][i] for j in range(len(x_list))], dim=0),
                    dim=0,
                )
            )
            variances.append(variance)

        return np.mean(variances)

    def flip_rate(self, y_confidence_list):
        flip_rates = []
        for i in range(len(y_confidence_list)):
            flip_rate = torch.mean((torch.stack(y_confidence_list[i]) > 0.5).float())
            flip_rates.append(flip_rate)

        return np.mean(flip_rates)


class Image2MixedDataset(ImageDataset):
    """
    This class is used to load a dataset with images and other data.

    Args:
        ImageDataset (_type_): _description_
    """

    def __init__(
        self,
        config,
        mode,
        root_dir=None,
        data_dir=None,
        transform=ToTensor(),
        task_config=None,
        return_dict=False,
    ):
        """
        This class is used to load a dataset with images and other data.

        Args:
            root_dir (_type_): _description_
            mode (_type_): _description_
            config (_type_): _description_
            transform (_type_, optional): _description_. Defaults to ToTensor().
            task_config (_type_, optional): _description_. Defaults to None.
        """
        self.config = config
        if root_dir is None:
            self.root_dir = config.dataset_path

        else:
            self.root_dir = root_dir

        self.transform = transform
        self.task_config = task_config
        self.hints_enabled = False
        self.groups_enabled = False
        self.idx_enabled = False
        self.url_enabled = False
        self.string_description_enabled = False
        self.tokenizer = None
        self.return_dict = return_dict
        self.class_restrictions_enabled = False
        # TODO
        # self.config.class_ratios = None
        if data_dir is None:
            data_dir = os.path.join(self.root_dir, self.config.label_rel_path)

        if not config.delimiter is None:
            delimiter = config.delimiter

        else:
            delimiter = ","

        self.data_dir = data_dir
        self.attributes, self.data, self.keys = parse_csv(
            data_dir, config, mode, key_type="name", delimiter=delimiter
        )
        self.attributes_positive = []
        self.attributes_negative = []
        for attribute in self.attributes:
            attribute_values = attribute.split("_vs_")
            if len(attribute_values) == 2:
                self.attributes_positive.append(attribute_values[0])
                self.attributes_negative.append(attribute_values[1])

            else:
                self.attributes_positive.append("Is " + attribute)
                self.attributes_negative.append("Not " + attribute)

        self.task_specific_keys = None
        if (
            not self.task_config is None
            and not self.config.class_ratios is None
            and self.task_specific_keys is None
        ):
            self.set_task_specific_keys()

    @property
    def output_size(self):
        if self.task_config is not None and self.task_config.y_selection is not None:
            return self.task_config.output_channels

        else:
            return len(self.attributes)

    def __len__(self):
        if (
            not self.task_config is None
            and not self.config.class_ratios is None
            and self.task_specific_keys is None
        ):
            self.set_task_specific_keys()

        return len(self.keys)

    def enable_hints(self):
        self.hints_enabled = True

    def disable_hints(self):
        self.hints_enabled = False

    def enable_groups(self):
        self.groups_enabled = True

    def disable_groups(self):
        self.groups_enabled = False

    def enable_idx(self):
        self.idx_enabled = True

    def disable_idx(self):
        self.idx_enabled = False

    def enable_url(self):
        self.url_enabled = True

    def disable_url(self):
        self.url_enabled = False

    def enable_string_description(self):
        self.string_description_enabled = True

    def disable_string_description(self):
        self.string_description_enabled = False

    def enable_tokens(self, tokenizer):
        self.string_description_enabled_buffer = self.string_description_enabled
        self.enable_string_description()
        self.tokenizer = tokenizer

    def disable_tokens(self):
        self.string_description_enabled = self.string_description_enabled_buffer
        self.tokenizer = None

    def enable_class_restriction(self, class_idx):
        assert not self.task_config is None, "Task config must be set"
        self.backup_keys = copy.deepcopy(self.keys)
        self.keys = []
        for key in self.backup_keys:
            if (
                int(
                    self.data[key][
                        self.attributes.index(self.task_config.y_selection[0])
                    ]
                )
                == class_idx
            ):
                self.keys.append(key)

        self.class_restrictions_enabled = True

    def disable_class_restriction(self):
        if hasattr(self, "backup_keys"):
            self.keys = copy.deepcopy(self.backup_keys)

        self.class_restrictions_enabled = True

    def set_task_specific_keys(self):
        self.task_specific_keys = []
        num_samples_per_class = np.zeros([self.output_size])
        for key in self.keys:
            num_samples_per_class[
                int(
                    self.data[key][
                        self.attributes.index(self.task_config.y_selection[0])
                    ]
                )
            ] += 1

        num_units = num_samples_per_class / np.array(self.config.class_ratios)
        min_units = int(np.min(num_units))
        num_samples_per_class_balanced = min_units * np.array(self.config.class_ratios)
        current_num_samples_per_class = np.zeros([self.output_size])
        for key in self.keys:
            class_idx = int(
                self.data[key][self.attributes.index(self.task_config.y_selection[0])]
            )
            if (
                current_num_samples_per_class[class_idx]
                < num_samples_per_class_balanced[class_idx]
            ):
                self.task_specific_keys.append(key)
                current_num_samples_per_class[class_idx] += 1

        self.keys_backup = copy.deepcopy(self.keys)
        self.keys = self.task_specific_keys

    def __getitem__(self, idx):
        if (
            not self.task_config is None
            and not self.config.class_ratios is None
            and self.task_specific_keys is None
        ):
            self.set_task_specific_keys()

        name = self.keys[idx]

        img = Image.open(os.path.join(self.root_dir, self.config.x_selection, name))
        state = torch.get_rng_state()
        img_tensor = self.transform(img)

        targets = self.data[name]

        if (
            not self.task_config is None
            and hasattr(self.task_config, "y_selection")
            and not self.task_config.y_selection is None
        ):
            target = torch.zeros([len(self.task_config.y_selection)])
            for i, selection in enumerate(self.task_config.y_selection):
                target[i] = targets[self.attributes.index(selection)]

        else:
            target = torch.tensor(
                targets[: self.config.output_size[0]], dtype=torch.float32
            )

        if (
            not self.task_config is None
            and hasattr(self.task_config, "criterions")
            and "ce" in self.task_config.criterions
        ):
            assert (
                target.shape[0] == 1
            ), "output shape inacceptable for singleclass classification"
            target = target[0].to(torch.int64)

        return_dict = {"x": img_tensor, "y": target}

        if self.hints_enabled:
            option1 = os.path.join(self.root_dir, "masks", name)
            option2 = os.path.join(self.root_dir, "masks", name.split("/")[-1])
            option3 = option2[:-4] + ".png"
            option4 = option1[:-4] + ".png"
            if os.path.exists(option1):
                mask = Image.open(os.path.join(self.root_dir, "masks", name))

            elif os.path.exists(option2):
                mask = Image.open(option2)

            elif os.path.exists(option3):
                mask = Image.open(option3)

            elif os.path.exists(option4):
                mask = Image.open(option4)

            else:
                assert (
                    not self.config.has_hints
                ), "Hints not found despite claim that they exist!"
                mask = Image.new("RGB", img.size, (0, 0, 0))

            torch.set_rng_state(state)
            mask_tensor = self.transform(mask)
            if not mask_tensor.shape[0] == 3:
                # TODO very very hacky
                print("Mask tensor shape " + str(mask_tensor.shape) + " is not correct")
                mask_tensor = torch.cat([mask_tensor, mask_tensor, mask_tensor])
                mask_tensor = mask_tensor[:3]

            return_dict["hint"] = mask_tensor

        if self.groups_enabled:
            has_confounder = targets[
                self.attributes.index(self.config.confounding_factors[-1])
            ]
            return_dict["has_confounder"] = has_confounder

        if self.idx_enabled:
            return_dict["idx"] = idx

        if self.url_enabled:
            return_dict["url"] = name

        if self.string_description_enabled:
            return_dict["description"] = ""
            if hasattr(self, "task_config"):
                y_selection = self.task_config.y_selection

            else:
                y_selection = self.attributes

            for target_idx, attribute in enumerate(y_selection):
                attribute_idx = self.attributes.index(attribute)
                if (
                    len(y_selection) == 1
                    and target > 0.5
                    or len(y_selection) > 1
                    and target[target_idx] > 0.5
                ):
                    return_dict["description"] += self.attributes_positive[
                        attribute_idx
                    ]

                else:
                    return_dict["description"] += self.attributes_negative[
                        attribute_idx
                    ]

                if not target_idx == len(y_selection) - 1:
                    return_dict["description"] += ", "

            if self.tokenizer is not None:
                return_dict["tokens"] = torch.tensor(
                    self.tokenizer(
                        return_dict["description"],
                        max_length=self.tokenizer.model_max_length,
                        padding="max_length",
                        truncation=True,
                        return_tensors="pt",
                    ).input_ids
                )

        if self.return_dict:
            return return_dict

        else:
            return_list = list(return_dict.values())
            return (
                return_list[0],
                return_list[1:] if len(return_list) > 2 else return_list[1],
            )


class Image2ClassDataset(ImageDataset):
    """
    This dataset is used for image classification tasks.

    Args:
        ImageDataset (_type_): _description_
    """

    def __init__(
        self,
        mode,
        config,
        root_dir=None,
        data_dir=None,
        transform=ToTensor(),
        task_config=None,
        return_dict=False,
    ):
        """
        This method initializes the dataset.

        Args:
            root_dir (_type_): _description_
            mode (_type_): _description_
            config (_type_): _description_
            transform (_type_, optional): _description_. Defaults to ToTensor().
            task_config (_type_, optional): _description_. Defaults to None.
        """
        self.config = config
        if root_dir is None:
            root_dir = config.dataset_path

        self.root_dir = os.path.join(root_dir, self.config.x_selection)

        if self.config.has_hints:
            self.mask_dir = os.path.join(root_dir, "masks")
            self.all_urls = []
            self.urls_with_hints = []

        self.hints_enabled = False
<<<<<<< HEAD
        self.url_enabled = False
=======
        self.idx_enabled = False
>>>>>>> 9971baf6
        self.task_config = task_config
        self.transform = transform
        self.return_dict = return_dict
        self.urls = []
        self.idx_to_name = os.listdir(self.root_dir)
        self.string_description_enabled = False

        self.idx_to_name.sort()
        for target_str in self.idx_to_name:
            files = os.listdir(os.path.join(self.root_dir, target_str))
            files.sort()
            for file in files:
                self.urls.append((target_str, file))

        random.seed(0)
        random.shuffle(self.urls)

        if mode == "train":
            self.urls = self.urls[: int(config.split[0] * len(self.urls))]

        elif mode == "val":
            self.urls = self.urls[
                int(config.split[0] * len(self.urls)) : int(
                    config.split[1] * len(self.urls)
                )
            ]

        elif mode == "test":
            self.urls = self.urls[int(config.split[1] * len(self.urls)) :]

        if self.config.has_hints:
            self.all_urls = copy.deepcopy(self.urls)
            for target_str, file in self.all_urls:
                if os.path.exists(os.path.join(self.mask_dir, file)) or os.path.exists(
                    os.path.join(self.mask_dir, target_str, file)
                ):
                    self.urls_with_hints.append((target_str, file))

                else:
                    import pdb

                    pdb.set_trace()

        self.task_specific_urls = None
        if (
            not self.task_config is None
            and not self.config.class_ratios is None
            and self.task_specific_urls is None
        ):
            self.set_task_specific_urls()

        self.class_restriction_enabled = False
        self.backup_urls = copy.deepcopy(self.urls)

    def class_idx_to_name(self, class_idx):
        return self.idx_to_name[class_idx]

    def enable_hints(self):
        self.urls = copy.deepcopy(self.urls_with_hints)
        self.hints_enabled = True

    def disable_hints(self):
        self.urls = copy.deepcopy(self.all_urls)
        self.hints_enabled = False

    def enable_string_description(self):
        self.string_description_enabled = True

    def disable_string_description(self):
        self.string_description_enabled = False

    def enable_tokens(self, tokenizer):
        self.string_description_enabled_buffer = self.string_description_enabled
        self.enable_string_description()
        self.tokenizer = tokenizer

    def disable_tokens(self):
        self.string_description_enabled = self.string_description_enabled_buffer
        self.tokenizer = None

    def enable_idx(self):
        self.idx_enabled = True

    def disable_idx(self):
        self.idx_enabled = False

    @property
    def output_size(self):
        return self.config.output_size

    def set_task_specific_urls(self):
        self.task_specific_urls = []
        num_samples_per_class = np.zeros([self.output_size])
        for idx in range(len(self.urls)):
            target_str, file = self.urls[idx]
            target = int(torch.tensor(self.idx_to_name.index(target_str)))
            num_samples_per_class[target] += 1

        num_units = num_samples_per_class / np.array(self.config.class_ratios)
        min_units = int(np.min(num_units))
        num_samples_per_class_balanced = min_units * np.array(self.config.class_ratios)
        current_num_samples_per_class = np.zeros([self.output_size])
        for idx in range(len(self.urls)):
            target_str, file = self.urls[idx]
            class_idx = int(torch.tensor(self.idx_to_name.index(target_str)))
            if (
                current_num_samples_per_class[class_idx]
                < num_samples_per_class_balanced[class_idx]
            ):
                self.task_specific_urls.append((target_str, file))
                current_num_samples_per_class[class_idx] += 1

        self.urls_backup = copy.deepcopy(self.urls)
        self.urls = self.task_specific_urls

    def __len__(self):
        if (
            not self.task_config is None
            and not self.config.class_ratios is None
            and self.task_specific_urls is None
        ):
            self.set_task_specific_urls()

        return len(self.urls)

    def enable_class_restriction(self, class_idx: Union[int, list[int]]):
        self.backup_urls = copy.deepcopy(self.urls)
        self.urls = []
        self.class_restriction_enabled = True

        if isinstance(class_idx, int):
            allowed_classes = [self.idx_to_name[class_idx]]
        else:
            allowed_classes = [self.idx_to_name[idx] for idx in class_idx]

        for url in self.backup_urls:
            if url[0] in allowed_classes:
                self.urls.append(url)
        print("enabled class restriction for target class(es):", str(class_idx))

    def disable_class_restriction(self):
        if hasattr(self, "backup_urls"):
            self.urls = copy.deepcopy(self.backup_urls)

        self.class_restriction_enabled = False
        print("disabled class restriction")

    def __getitem__(self, idx):
        if (
            not self.task_config is None
            and not self.config.class_ratios is None
            and self.task_specific_urls is None
        ):
            self.set_task_specific_urls()

        try:
            target_str, file = self.urls[idx]

        except Exception:
            print("in singleclass data class")
            import pdb

            pdb.set_trace()

        img = Image.open(os.path.join(self.root_dir, target_str, file))
        state = torch.get_rng_state()
        img = self.transform(img)

        if img.shape[0] == 1 and self.config.input_size[0] != 1:
            img = torch.tile(img, [self.config.input_size[0], 1, 1])

        # target = torch.zeros([len(self.idx_to_name)], dtype=torch.float32)
        # target[self.idx_to_name.index(target_str)] = 1.0
        return_dict = {"x": img}
        target = torch.tensor(self.idx_to_name.index(target_str))
        return_dict["y"] = target

        if self.hints_enabled:
            if os.path.exists(os.path.join(self.mask_dir, file)):
                mask_path = os.path.join(self.mask_dir, file)

            elif os.path.exists(os.path.join(self.mask_dir, target_str, file)):
                mask_path = os.path.join(self.mask_dir, target_str, file)

            else:
                raise Exception(os.path.join(self.mask_dir, target_str, file) + " not found!")

            mask = Image.open(mask_path)
            torch.set_rng_state(state)
            mask = self.transform(mask)
            return_dict["mask"] = mask

        if self.idx_enabled:
            return_dict["idx"] = idx

        if self.string_description_enabled:
            return_dict["description"] = target_str

            if self.tokenizer is not None:
                return_dict["tokens"] = torch.tensor(
                    self.tokenizer(
                        return_dict["description"],
                        max_length=self.tokenizer.model_max_length,
                        padding="max_length",
                        truncation=True,
                        return_tensors="pt",
                    ).input_ids
                )

        if self.url_enabled:
            return_dict["url"] = file

        if self.return_dict:
            return return_dict

        elif len(return_dict.values()) == 1:
            return img, list(return_dict.values())[0]

        else:
            return img, tuple(return_dict.values())<|MERGE_RESOLUTION|>--- conflicted
+++ resolved
@@ -808,11 +808,8 @@
             self.urls_with_hints = []
 
         self.hints_enabled = False
-<<<<<<< HEAD
         self.url_enabled = False
-=======
         self.idx_enabled = False
->>>>>>> 9971baf6
         self.task_config = task_config
         self.transform = transform
         self.return_dict = return_dict
