"""
Notes:

All GroupDRO does is modify the loss function as such: Instead of taking the expected (average) loss
for all samples, partition your samples and take the maximum expected loss of an individual group.

In PEAL loss calculation during training can be found in peal/training/trainers.py in the function
run_epoch in the class ModelTrainer around line 594.

The loss is calculated by using criterions which are found in config.task.criterions.

It is not possible to simply write a criterion that implements DRO for two reasons:
    1. DRO should take an arbitrary loss function as the base loss. DRO simply partitions the batch into groups and
       runs the loss on these groups individually, taking the largest loss. Writing a criterion for this would
       require writing individual DRO loss functions for every potential base loss function. These criterions are found
       in peal.training.criterions.

    2. It is not possible to pass group information into a criterion function. Initially I thought it would be possible
       to include group information in the 'y' variable, as one is able to include this information by calling
       enable_groups on the dataset. However, in the run_epoch function of the ModelTrainer, only the zeroth element
       of 'y' is selected (line 540 in trainers.py) if 'y' is a list or tuple, removing any group information that could
       be included. It is possible to return a dictionary, however this does not allow for the tuple expansion on
       line 536 in trainers.py.

Idea (DOESN'T WORK): Given a training config, and the datasets which are defined within it, for the dataset, select
    return_dict=True and groups_enabled=True. This will hopefully allow for the use of group information in a criterion.

New idea: Use code from the ModelTrainer class (essentially all of it), and modify it to apply DRO. This seems to work.

Groups can be enabled in the existing Dataset class (groups_enabled). Adds "has_confounder" entry to the
returned item dictionary. To enable groups in a PEAL dataset, call dataset.enable_groups().

Predictor Config -- Contains the dataset (DataConfig), training procedure (TrainingConfig), and architecture
    (ArchitectureConfig),

Current problems:
    - When trying to replicate dro results, process is killed before one epoch completes, this is also true when
      running train_predictor.py with this dataset. The iteration the process is killed on is not consistent. For
      DRO it's killed a bit after iteration 900, and with train_predictor it's just after iteration 900 and 1200,
      given two runs.
      POTENTIAL SOLUTION: Replace current DRO calculation with the loss computer found in the Gorup_DRO repository

Limitations:
    - The DRO loss computer requires the loss of individual samples, rather than just the aggregate batch loss. This
      reduces the number of loss functions that this method is able to work with from criterions.py, as with any
      loss in criterions.py it has to be redefines to output the loss of individual samples. For now only losses
      which directly come from torch's nn module are available for this adaptor.
    - The cross entropy loss *FOR NOW* only supports the case that the target is not encoded in a one-hot format,
      or rather, it explicitly uses nn.CrossEntropyLoss().
    - The LossComputer method get_group_stats in peal/dependencies/group_dro/loss.py expects group labels to be
      non-negative integers.
"""

import copy
from datetime import datetime

import torch
import os
import psutil
import types
import shutil
import inspect
import platform
import numpy as np
import gc

from pathlib import Path

import torchvision.utils
from torch.utils.tensorboard import SummaryWriter
from tqdm import tqdm
from pydantic import BaseModel, PositiveInt
from typing import Union

from peal.data.dataset_factory import get_datasets
from peal.data.interfaces import DataConfig
from peal.data.datasets import Image2MixedDataset, Image2ClassDataset
from peal.dependencies.attacks.attacks import PGD_L2
from peal.global_utils import (
    orthogonal_initialization,
    move_to_device,
    load_yaml_config,
    save_yaml_config,
    reset_weights,
    requires_grad_,
    get_predictions,
    replace_relu_with_leakysoftplus,
    replace_relu_with_leakyrelu,
    cprint
)
from peal.training.loggers import log_images_to_writer
from peal.training.loggers import Logger
from peal.training.criterions import get_criterions, available_criterions
from peal.training.trainers import PredictorConfig, get_predictor
from peal.data.dataloaders import (
    create_dataloaders_from_datasource,
    DataloaderMixer,
    WeightedDataloaderList
)
from peal.generators.interfaces import Generator
from peal.architectures.interfaces import ArchitectureConfig, TaskConfig
from peal.architectures.predictors import (
    SequentialModel,
    TorchvisionModel,
)
from peal.adaptors.interfaces import Adaptor, AdaptorConfig

from torch import nn

from peal.dependencies.group_dro.loss import LossComputer

# from memory_profiler import profile

from torch.utils.data import DataLoader
from torch.utils.data.sampler import WeightedRandomSampler


dro_criterions = {
    "ce": nn.CrossEntropyLoss(reduction='none'),
    "bce": nn.BCEWithLogitsLoss(reduction='none'),
    "mse": nn.MSELoss(reduction='none'),
    "mae": nn.MSELoss(reduction='none'),
}


class PealGroupDROConfig(AdaptorConfig):
    """
    Config template for running the DRO adaptor.
    """

    """
    The config template for an adaptor
    """
    adaptor_type: str = "PealGroupDRO"
    """
    The config of the predictor to be adapted.
    """
    predictor: PredictorConfig = None
    """
    The data config.
    """
    data: DataConfig = None
    """
    Parameters for the Gorup_DRO loss computer
    """
    is_robust: bool = False
    alpha: float = None
    gamma: float = 0.1
    adj: float = None
    min_var_weight: float = 0 # I'm guessing this is a float
    step_size: float = 0.01
    normalize_loss: bool = False
    btl: bool = False
    """
    Reweights groups of set if true.
    """
    reweight_groups: bool = False
    """
    Resets weights if true.
    """
    reset_weights: bool = True
    """
    The path where the model is to be stored. Explicitly overwrites model_path in predictor.
    """
    model_path: str = None
    """
    Sets the seed of the run. Expliticly overwrites the seed parameter in predictor.
    """
    seed: int = 0
    """
    A dict containing all variables that could not be given with the current config structure
    """
    kwargs: dict = {}
    """
    The name of the class.
    """
    __name__: str = "peal.PealGroupDROConfig"

<<<<<<< HEAD
=======
    """
    def __init__(
        self,
        predictor: Union[dict, PredictorConfig] = None,
        is_robust: bool = False,
        alpha: float = None,
        gamma: float = 0.1,
        adj: float = None,
        min_var_weight: float = 0,
        step_size: float = 0.01,
        normalize_loss: bool = False,
        btl: bool = False,
        reweight_groups: bool = False,
        reset_weights: bool = True,
        model_path: str = None,
        seed: int = 0,
        **kwargs,
    ):
        
        The config template for the DRO adaptor.
        Sets the values of the config that are listed above.

        TODO: Run checks to assure all values are filled, including with defaults, if necessary
        Args:
            so weiter und so fort
        

        # TODO: We are using pydantic to create the config file. Be sure to check that it's written in this style

        if isinstance(predictor, PredictorConfig):
            self.predictor = predictor
        elif isinstance(predictor, dict):
            self.predictor = PredictorConfig(**predictor)
        else:
            raise TypeErorr(f"predictor is of type {type(predictor)}; expecting type dict or PredictorConfig")

        self.is_robust = is_robust
        self.alpha = alpha
        self.gamma = gamma
        self.adj = adj
        self.min_var_weight = min_var_weight
        self.step_size = step_size
        self.normalize_loss = normalize_loss
        self.btl = btl

        self.reweight_groups = reweight_groups
        self.reset_weights = reset_weights
        self.model_path = model_path
        self.seed = seed
        self.kwargs = kwargs
    """
>>>>>>> 01629417


class PealGroupDRO(Adaptor):
    """
    DRO Adaptor docstring.
    """

    # Instantiate the dataset with return_dict=True

    # Pass an instantiated datasets to the model trainer as a list of datasets
    # [train, val, test] under the datasource keyword

    def __init__(
        self,
        adaptor_config: Union[
            dict, str, Path, AdaptorConfig
        ] = "<PEAL_BASE>/configs/adaptors/test_dro.yaml",
        model_path=None,
        model=None,
        datasource=None,
        optimizer=None,
        criterions=None,
        logger=None,
        only_last_layer=False,
        unit_test_train_loop=False,
        unit_test_single_sample=False,
        log_frequency=1000,
        gigabyte_vram=None,
        val_dataloader_weights=[1.0],
    ):


        """
        TODO: Weird error with PEAL archiecture configs
        When using PealGroupDRO with a PEAL architecture config, the model is not loaded correctly. The architecture
        config is instantiated correctly, however the layers in the architecture config are still dictionaries, or
        rather are not properly instantiated. This is not the case when using ModelPredictor, which has almost
        identical code as here.
        """
        self.adaptor_config = load_yaml_config(adaptor_config)
        # import pdb; pdb.set_trace()
        self.reset_weights = self.adaptor_config.reset_weights
<<<<<<< HEAD
        config = self.adaptor_config.predictor
        self.config = load_yaml_config(config)
        if self.adaptor_config.data is not None:
            self.config.data = load_yaml_config(self.adaptor_config.data)
=======
        self.config = self.adaptor_config.predictor
        # import pdb; pdb.set_trace()
>>>>>>> 01629417
        self.device = "cuda" if torch.cuda.is_available() else "cpu"
        self.val_dataloader_weights = val_dataloader_weights

        #
        if model_path is not None:
            self.model_path = model_path
        ### BEGIN: DRO Alterations
        elif self.adaptor_config.model_path is not None:
            self.model_path = self.adaptor_config.model_path
        else:
            self.model_path = os.path.join(self.config.model_path, "dro")
        ### END: DRO Alterations

        self.model = get_predictor(self.config, model)

        try:
            self.model.to(self.device)
        except Exception:
            import pdb; pdb.set_trace()

        ### BEGIN: DRO Alterations
        """
        # either the dataloaders have to be given or the path to the dataset
        (
            self.train_dataloader,
            self.val_dataloaders,
            test_dataloader,
        ) = create_dataloaders_from_datasource(
            config=self.config, datasource=datasource
        )
        """
        datasource = self.config.data.dataset_path

        if isinstance(datasource, str):
            dataset_train, dataset_val, dataset_test = get_datasets(
                config=self.config.data,
                base_dir=datasource
            )

        elif isinstance(datasource[0], torch.utils.data.Dataset):
            if len(datasource) == 2:
                dataset_train, dataset_val = datasource
                dataset_test = dataset_val

            else:
                dataset_train, dataset_val, dataset_test = datasource

        dataset_train.enable_groups()
        dataset_val.enable_groups()

        dataset_train.task_config = self.config.task
        dataset_val.task_config = self.config.task
        dataset_test.task_config = self.config.task

        shuffle = True
        sampler = None

        self.n_groups = 2 ** dataset_train.output_size

        if self.adaptor_config.reweight_groups:

            """ 
            group_array = torch.zeros(len(dataset_train), dtype=torch.int)
            confounding_factors = dataset_train.config.confounding_factors
            confounding_factors_idx = torch.zeros(len(confounding_factors), dtype=torch.int)
            encoding_array = 2 ** torch.arange(len(confounding_factors))

            for idx, cf in enumerate(confounding_factors):
                confounding_factors_idx[idx] = dataset_train.attributes.index(cf)

            for idx, key in enumerate(dataset_train.keys):
                attr = dataset_train.data[key]
                # NOTE: Assumes that attributes are binary and encoded as 0 and 1
                group_array[idx] = torch.sum(attr[confounding_factors_idx] * encoding_array, dtype=torch.float)

            group_counts = torch.zeros(2 ** len(confounding_factors))

            for idx in range(len(group_array)):
                group_counts[group_array[idx]] += 1

            group_weights = len(dataset_train) / group_counts
            weights = group_weights[group_array]
            """

            group_array = []
            # TODO: This n_groups calculation seems dubious
            n_groups = 2 ** dataset_train.output_size

            for x, y in dataset_train:
                y, confounder = y
                group_idx = y * dataset_train.output_size + confounder
                group_array.append(group_idx)

            _group_array = torch.LongTensor([g.item() for g in group_array])
            _group_counts = (torch.arange(n_groups).unsqueeze(1) == _group_array).sum(1).float()

            group_weights = len(dataset_train) / _group_counts
            weights = group_weights[_group_array]

            shuffle = False
            sampler = WeightedRandomSampler(weights, len(dataset_train), replacement=True)

        self.train_dataloader = DataLoader(
            dataset_train,
            shuffle=shuffle,
            sampler=sampler,
            batch_size=self.config.training.train_batch_size,
            num_workers=0
        )

        self.val_dataloaders = DataLoader(
            dataset_val,
            shuffle=False,
            batch_size=self.config.training.val_batch_size,
            num_workers=0
        )

        self.test_dataloader = DataLoader(
            dataset_test,
            shuffle=False,
            batch_size=self.config.training.test_batch_size,
            num_workers=0
        )
        ### END: DRO Alterations

        if self.config.training.train_on_test:
            self.train_dataloader = test_dataloader

        if isinstance(self.val_dataloaders, WeightedDataloaderList):
            self.val_dataloader_weights = list(self.val_dataloaders.weights)
            self.val_dataloaders = self.val_dataloaders.dataloaders

        if isinstance(self.val_dataloaders, tuple):
            self.val_dataloaders = list(self.val_dataloaders)

        if not isinstance(self.val_dataloaders, list):
            self.val_dataloaders = [self.val_dataloaders]

        if self.config.training.class_balanced:
            if not isinstance(self.train_dataloader, DataloaderMixer):
                new_config = copy.deepcopy(self.config.training)
                new_config.steps_per_epoch = 200
                new_config.concatenate_batches = True
                self.train_dataloader = DataloaderMixer(
                    new_config, self.train_dataloader
                )

            self.train_dataloader.enable_class_balancing()

            new_val_dataloaders = []
            new_val_dataloader_weights = []
            for j in range(len(self.val_dataloaders)):
                for i in range(self.config.task.output_channels):
                    val_dataloader_copy = copy.deepcopy(self.val_dataloaders[j])
                    val_dataloader_copy.dataset.enable_class_restriction(i)
                    new_val_dataloaders.append(val_dataloader_copy)
                    new_val_dataloader_weights.append(
                        0.5 * self.val_dataloader_weights[j]
                    )
                    new_val_dataloader_weights.append(
                        0.5 * self.val_dataloader_weights[j]
                    )

            self.val_dataloaders = new_val_dataloaders
            self.val_dataloader_weights = new_val_dataloader_weights

        #
        if optimizer is None:
            param_list = [param for param in self.model.parameters()]
            if only_last_layer:
                param_list_trained = []
                if len(param_list[-1].shape) == 1:
                    num_unfrozen = 2

                else:
                    num_unfrozen = 1

                assert (
                    len(param_list[-num_unfrozen].shape) == 2
                ), "Wrong layer was chosen!"
                for param in param_list[-num_unfrozen:]:
                    param_list_trained.append(param)

                param_list = param_list_trained

            cprint("trainable parameters: " + str(len(param_list)), self.config.tracking_level, 4)
            if self.config.training.optimizer == "sgd":
                self.optimizer = torch.optim.SGD(
                    param_list,
                    lr=self.config.training.learning_rate,
                    momentum=0.9,
                    weight_decay=0.0001,
                )

                lambda1 = lambda epoch: 0.95**epoch
                self.scheduler = torch.optim.lr_scheduler.LambdaLR(
                    self.optimizer, lr_lambda=lambda1
                )

            elif self.config.training.optimizer == "adam":
                self.optimizer = torch.optim.Adam(
                    param_list, lr=self.config.training.learning_rate
                )

            elif self.config.training.optimizer[:5] == "adamw":
                if len(self.config.training.optimizer) > 5:
                    weight_decay = float(self.config.training.optimizer[5:])

                else:
                    weight_decay = 0.01

                self.optimizer = torch.optim.AdamW(
                    param_list,
                    lr=self.config.training.learning_rate,
                    weight_decay=weight_decay,
                )

            else:
                raise Exception("optimizer not available!")

        else:
            self.optimizer = optimizer

        if not model_path is None:
            self.config.model_path = model_path

        """
        if criterions is None:
            criterions = get_criterions(config)
            self.criterions = {}
            for criterion_key in self.config.task.criterions:
                if inspect.isclass(criterions[criterion_key]):
                    # and issubclass(criterions[criterion_key], nn.Module):
                    self.criterions[criterion_key] = criterions[criterion_key](
                        self.config, None, self.device
                    )

                else:
                    self.criterions[criterion_key] = criterions[criterion_key]

        else:
            self.criterions = criterions
        """

        ### BEGIN: DRO Adaptations
        # Repackage criterions
        self.regularization_criterions = {}
        self.train_criterions = {}
        self.val_criterions = {}
        if isinstance(self.val_dataloaders, list) or isinstance(self.val_dataloaders, tuple):
            self.val_criterions = len(self.val_dataloaders) * [{}]

        construct_loss_computer = lambda dro_cr, d_set: LossComputer(
            dro_cr,
            self.adaptor_config.is_robust,
            d_set,
            self.adaptor_config.alpha,
            self.adaptor_config.gamma,
            self.adaptor_config.adj,
            self.adaptor_config.min_var_weight,
            self.adaptor_config.step_size,
            self.adaptor_config.normalize_loss,
            self.adaptor_config.btl
        )

        for criterion_key in self.config.task.criterions.keys():
            if criterion_key in ["l1", "l2", "orthogonality"]:
                self.regularization_criterions[criterion_key] = available_criterions[criterion_key]
            elif criterion_key in dro_criterions:
                dro_criterion = dro_criterions[criterion_key]
                self.train_criterions[criterion_key] = construct_loss_computer(
                    dro_criterion, self.train_dataloader.dataset
                )
                for i, dataloader in enumerate(self.val_dataloaders):
                    self.val_criterions[i][criterion_key] = construct_loss_computer(dro_criterion, dataloader.dataset)
            else:
                raise RuntimeError(f"Criterion {criterion_key} is not implemented for use in the GroupDRO adaptor")
        ### END: DRO Adaptations

        if logger is None:
            self.logger = Logger(
                config=self.config,
                model=self.model,
                optimizer=self.optimizer,
                base_dir=self.model_path,
                criterions=self.val_criterions[0],
                val_dataloader=self.val_dataloaders[0],
                writer=None,
            )

        else:
            self.logger = logger

        self.unit_test_train_loop = unit_test_train_loop
        self.unit_test_single_sample = unit_test_single_sample
        self.log_frequency = log_frequency
        self.regularization_level = 0

        if self.config.training.adv_training:
            self.attacker = PGD_L2(
                steps=self.config.training.attack_num_steps,
                device=torch.device(self.device),
                max_norm=self.config.training.attack_epsilon,
            )


    def run(self, continue_training=False, is_initialized=False):
        """
        Runs GroupDRO method.
        """
        self.fit(continue_training=continue_training, is_initialized=is_initialized)

    """ 
    def log_cpu_memory_usage(self):
        process = psutil.Process(os.getpid())
        print(f"Memory usage: {process.memory_info().rss / 1024 ** 2:.2f} MB")

    def log_gpu_memory_usage(self):
        if torch.cuda.is_available():
            allocated_memory = torch.cuda.memory_allocated() / 1024 ** 2
            reserved_memory = torch.cuda.memory_reserved() / 1024 ** 2
            print(f"GPU Memory - Allocated: {allocated_memory:.2f} MB, Reserved: {reserved_memory:.2f} MB")
        else:
            print("CUDA is not available.")
    """
    # @profile
    def run_epoch(self, dataloader, loss_criterions, mode="train", pbar=None):
        """ """
        #self.log_cpu_memory_usage()
        #self.log_gpu_memory_usage()
        sources = {}
        for batch_idx, sample in enumerate(dataloader):
            #self.log_cpu_memory_usage()
            #self.log_gpu_memory_usage()
            if hasattr(dataloader, "return_src") and dataloader.return_src:
                sample, source = sample
                source = str(source)
                while isinstance(sample[0], tuple) or isinstance(sample[0], list):
                    sample, inner_source = sample
                    source = str(source) + str(inner_source)

                if not source in sources.keys():
                    sources[source] = 1

                else:
                    sources[source] += 1

                source_distibution = ""
                for key in sources.keys():
                    source_distibution += (
                        key + ": " + str(sources[key] / (batch_idx + 1)) + ", "
                    )

            else:
                source_distibution = None

            X, y = sample

            ### BEGIN: DRO Alterations
            # TODO this is a dirty fix!!!
            # if isinstance(y, list) or isinstance(y, tuple):
            #     y = y[0]
            y, has_confounder = y
            ### END: DRO Alterations

            #
            if self.unit_test_train_loop and batch_idx >= 2:
                break

            if self.unit_test_single_sample and not self.logger is None:
                X = self.logger.test_X
                y = self.logger.test_y

            X = move_to_device(X, self.device)
            y_original = y
            if self.config.training.label_smoothing > 0.0 and mode == "train":
                y_dist = torch.ones(y.size(0), self.config.task.output_channels)
                y_dist *= self.config.training.label_smoothing / (
                    self.config.task.output_channels - 1
                )
                for i in range(y.size(0)):
                    y_dist[i, y[i]] = 1 - self.config.training.label_smoothing

                y = torch.distributions.categorical.Categorical(y_dist).sample()

            if self.config.training.use_mixup and mode == "train":
                X, y = mixup(
                    X,
                    y,
                    self.config.training.mixup_alpha,
                    self.config.task.output_channels,
                )

            if self.config.training.adv_training and mode == "train":
                noise = (
                    torch.randn_like(X, device=self.device)
                    * self.config.training.input_noise_std
                )

                requires_grad_(self.model, False)
                self.model.eval()
                X = self.attacker.attack(
                    self.model,
                    X,
                    y.to(self.device),
                    noise=noise,
                    num_noise_vectors=self.config.training.num_noise_vec,
                    no_grad=self.config.training.no_grad_attack,
                )
                self.model.train()
                requires_grad_(self.model, True)

            self.optimizer.zero_grad()
            # Compute prediction and loss
            pred = self.model(X)
            loss = torch.tensor(0.0).to(self.device)
            loss_logs = {}

            # self.log_gpu_memory_usage()

            ### BEGIN: DRO Alterations
            # import pdb; pdb.set_trace()
            group_idx = y * dataloader.dataset.output_size + has_confounder

            for criterion in self.regularization_criterions.keys():
                criterion_loss = self.config.task.criterions[
                    criterion
                ] * self.regularization_criterions[criterion](self.model, pred, y.to(self.device))
                criterion_loss *= self.regularization_level

                loss_logs[criterion] = criterion_loss.detach().item()
                loss += criterion_loss

            # eximport pdb; pdb.set_trace()

            for criterion in loss_criterions.keys():
                criterion_loss = self.config.task.criterions[
                    criterion
                ] * loss_criterions[criterion].loss(pred, y.to(self.device), group_idx.to(self.device))

                loss_logs[criterion] = criterion_loss.detach().item()
                loss += criterion_loss
            """
            for criterion in self.config.task.criterions.keys():

                if criterion in ["l1", "l2", "orthogonality"]:
                    criterion_loss = self.config.task.criterions[
                        criterion
                    ] * self.criterions[criterion](self.model, pred, y.to(self.device)) * self.regularization_level
                else:
                    criterion_loss = self.config.task.criterions[
                        criterion
                    ] * self.criterions[criterion].loss(pred, y.to(self.device), group_idx)

                loss_logs[criterion] = criterion_loss.detach().item()      
                loss += criterion_loss
            """
            ### END: DRO Alterations

            loss_logs["loss"] = loss.detach().item()
            # self.log_gpu_memory_usage()

            self.logger.log_step(mode, pred, y_original, loss_logs)

            # Backpropagation
            loss.backward()
            current_state = "MT: " + mode + "_it: " + str(batch_idx)
            if "val_acc" in pbar.stored_values.keys():
                current_state += ", val_acc: " + str(round(float(pbar.stored_values["val_acc"]), 3))

            current_state += ", loss: " + str(loss.detach().item())
            current_state += ", ".join(
                [
                    key + ": " + str(pbar.stored_values[key])
                    for key in pbar.stored_values
                ]
            )
            current_state += ", lr: " + str(
                self.scheduler.get_last_lr()
                if hasattr(self, "scheduler")
                else self.optimizer.param_groups[0]["lr"]
            )
            current_state += (
                ", source_distibution: " + source_distibution
                if not source_distibution is None
                else ""
            )

            if self.config.tracking_level < 4:
                current_state = current_state[:199]

            if self.config.tracking_level >= 2:
                pbar.set_postfix_str(current_state)
                pbar.update(1)

            #
            if mode == "train":
                self.optimizer.step()


            ### BEGIN: DRO Alterations
            # Get average worst group accuracy among loss_criterions
            avg_group_acc = torch.zeros(self.n_groups).to(self.device)
            total_criterions = 0
            for criterion in loss_criterions:
                if hasattr(loss_criterions[criterion], "avg_group_acc"):
                    avg_group_acc += loss_criterions[criterion].avg_group_acc
                    total_criterions += 1
            avg_group_acc /= total_criterions
            robust_acc = torch.min(avg_group_acc).detach().item()

            for criterion in loss_criterions:
                if hasattr(loss_criterions[criterion], "reset_stats"):
                    loss_criterions[criterion].reset_stats()
            ### END: DRO Alterations
        #
        # accuracy = self.logger.log_epoch(mode, pbar=pbar)

        return loss.detach().item(), robust_acc

    def fit(self, continue_training=False, is_initialized=False):
        """ """
        cprint("Training Config: " + str(self.config), self.config.tracking_level, 4)
        ### BEGIN: DRO Alterations
        if (not continue_training) and self.reset_weights:
        ### END: DRO Alterations
            if "orthogonality" in self.config.task.criterions.keys():
                cprint("Orthogonal initialization!!!", self.config.tracking_level, 4)
                orthogonal_initialization(self.model)

            else:
                print("Training Config: " + str(self.config))
                cprint("reset weights!!!", self.config.tracking_level, 4)
                reset_weights(self.model)

        if not is_initialized:
            if os.path.exists(self.model_path):
                shutil.move(
                    self.model_path,
                    self.model_path
                    + "_old_"
                    + datetime.now().strftime("%Y%m%d_%H%M%S"),
                )

            Path(os.path.join(self.model_path, "logs")).mkdir(
                parents=True, exist_ok=True
            )
            cprint(os.path.join(self.model_path, "logs"), self.config.tracking_level, 4)
            writer = SummaryWriter(os.path.join(self.model_path, "logs"))
            self.logger.writer = writer
            os.makedirs(os.path.join(self.model_path, "outputs"))
            os.makedirs(os.path.join(self.model_path, "checkpoints"))
            if self.config.tracking_level >= 3:
                open(os.path.join(self.model_path, "platform.txt"), "w").write(
                    platform.node()
                )

                print("log train images!")
                try:
                    log_images_to_writer(self.train_dataloader, self.logger.writer, "train")
                except StopIteration:
                    print("Encountered StopIteration error in log_images_to_writer while logging the training "
                          + "dataloader, when there are fewer than three batches in the dataloader")
                for i in range(len(self.val_dataloaders)):
                    print("log validation" + str(i) + " images!")
                    # TODO: log_images_to_writer will raise a StopIteration error if there are fewer than three
                    # batches in the dataloader. This is more prone to happen in the validation dataloader
                    # with small datasets.
                    try:
                        log_images_to_writer(
                            self.val_dataloaders[i], self.logger.writer, "validation" + str(i) + "_"
                        )
                    except StopIteration:
                        print("Encountered StopIteration error in log_images_to_writer while logging the validation "
                              + "dataloater, when there are fewer than three batches in the dataloader")

            self.config.is_loaded = True
            save_yaml_config(self.config, os.path.join(self.model_path, "config.yaml"))

        else:
            writer = SummaryWriter(os.path.join(self.model_path, "logs"))
            self.logger.writer = writer


        pbar = tqdm(
            total=self.config.training.max_epochs
            * (
                len(self.train_dataloader)
                + int(np.sum(list(map(lambda dl: len(dl), self.val_dataloaders))))
            ),
            ncols=200
        )
        pbar.stored_values = {}
        val_accuracy_max = 0.0
        val_accuracy_previous = 0.0
        train_accuracy_previous = 0.0
        self.model.eval()
        val_accuracy = None
        self.config.training.epoch = -1
        for idx, val_dataloader in enumerate(self.val_dataloaders):
            if len(val_dataloader) >= 1:
                val_loss, val_accuracy_current = self.run_epoch(
                    val_dataloader, self.val_criterions[idx], mode="validation_" + str(idx), pbar=pbar
                )
                if self.config.training.early_stopping_goal == "average_accuracy":
                    if val_accuracy is None:
                        val_accuracy = 0.0

                    val_accuracy += (
                        self.val_dataloader_weights[idx] * val_accuracy_current
                    )

                elif self.config.training.early_stopping_goal == "worst_group_accuracy":
                    if val_accuracy is None:
                        val_accuracy = val_accuracy_current

                    val_accuracy = min(val_accuracy, val_accuracy_current)

        self.logger.writer.add_scalar("epoch_validation_accuracy", val_accuracy, -1)

        self.config.training.epoch = 0
        while self.config.training.epoch < self.config.training.max_epochs:
            pbar.stored_values["Epoch"] = self.config.training.epoch
            self.logger.writer.add_scalar(
                "regularization_level",
                self.regularization_level,
                self.config.training.epoch,
            )
            #
            self.model.train()
            train_loss, train_accuracy = self.run_epoch(
                self.train_dataloader, self.train_criterions, pbar=pbar
            )
            if isinstance(self.model, Generator):
                train_generator_performance = (
                    self.train_dataloader.dataset.track_generator_performance(
                        self.model, self.train_dataloader.batch_size
                    )
                )
                cprint(train_generator_performance, self.config.tracking_level, 4)
                for key in train_generator_performance.keys():
                    self.logger.writer.add_scalar(
                        "epoch_train_" + key,
                        train_generator_performance[key],
                        self.config.training.epoch,
                    )
            #
            self.model.eval()
            val_accuracy = None
            for idx, val_dataloader in enumerate(self.val_dataloaders):
                if len(val_dataloader) >= 1:
                    val_loss, val_accuracy_current = self.run_epoch(
                        val_dataloader, self.val_criterions[idx], mode="validation_" + str(idx), pbar=pbar
                    )
                    if self.config.training.early_stopping_goal == "average_accuracy":
                        if val_accuracy is None:
                            val_accuracy = 0.0

                        val_accuracy += (
                            self.val_dataloader_weights[idx] * val_accuracy_current
                        )

                    elif (
                        self.config.training.early_stopping_goal
                        == "worst_group_accuracy"
                    ):
                        if val_accuracy is None:
                            val_accuracy = val_accuracy_current

                        val_accuracy = min(val_accuracy, val_accuracy_current)

            self.logger.writer.add_scalar(
                "epoch_validation_accuracy", val_accuracy, self.config.training.epoch
            )
            pbar.stored_values["val_acc"] = val_accuracy
            if isinstance(self.model, Generator):
                val_generator_performance = self.val_dataloaders[
                    0
                ].dataset.track_generator_performance(
                    self.model, self.val_dataloaders[0].batch_size
                )
                print(val_generator_performance)
                for key in val_generator_performance.keys():
                    self.logger.writer.add_scalar(
                        "epoch_val_" + key,
                        val_generator_performance[key],
                        self.config.training.epoch,
                    )
            #
            torch.save(
                self.model.state_dict(),
                os.path.join(
                    self.model_path,
                    "checkpoints",
                    str(self.config.training.epoch) + ".cpl",
                ),
            )

            if val_accuracy > val_accuracy_max:
                torch.save(
                    self.model.to("cpu").state_dict(),
                    os.path.join(self.model_path, "checkpoints", "final.cpl"),
                )
                torch.save(
                    self.model.to("cpu"), os.path.join(self.model_path, "model.cpl")
                )
                val_accuracy_max = val_accuracy

                """
                dummy_input = next(iter(self.val_dataloaders[0]))[0]  # Batch size = 1, input size = 10
                # Export to ONNX
                onnx_file_path = os.path.join(self.model_path, "model.onnx")
                torch.onnx.export(
                    self.model,                     # Model to export
                    dummy_input,               # Dummy input
                    onnx_file_path,            # Output file
                    export_params=True,        # Store the trained parameters
                    opset_version=11,          # ONNX version to export (e.g., 11)
                    do_constant_folding=True,  # Optimize constants
                    input_names=['input'],     # Input tensor name(s)
                    output_names=['output'],   # Output tensor name(s)
                    dynamic_axes={             # Support variable-length axes (if applicable)
                        'input': {0: 'batch_size'},
                        'output': {0: 'batch_size'}
                    }
                )
                """
                self.model.to(self.device)

            # increase regularization and reset checkpoint if overfitting occurs
            if (
                train_accuracy >= train_accuracy_previous
                and val_accuracy < val_accuracy_previous
            ):
                if self.regularization_level == 0:
                    self.regularization_level = 1

                else:
                    self.regularization_level *= 1.3

                checkpoint = torch.load(
                    os.path.join(
                        self.model_path,
                        "checkpoints",
                        str(self.config.training.epoch - 1) + ".cpl",
                    ),
                    map_location=torch.device(self.device),
                )
                self.model.load_state_dict(checkpoint)

            else:
                train_accuracy_previous = train_accuracy
                val_accuracy_previous = val_accuracy
                if hasattr(self, "scheduler"):
                    self.scheduler.step()

            save_yaml_config(self.config, os.path.join(self.model_path, "config.yaml"))

            self.config.training.epoch += 1<|MERGE_RESOLUTION|>--- conflicted
+++ resolved
@@ -137,10 +137,6 @@
     """
     predictor: PredictorConfig = None
     """
-    The data config.
-    """
-    data: DataConfig = None
-    """
     Parameters for the Gorup_DRO loss computer
     """
     is_robust: bool = False
@@ -176,8 +172,6 @@
     """
     __name__: str = "peal.PealGroupDROConfig"
 
-<<<<<<< HEAD
-=======
     """
     def __init__(
         self,
@@ -229,7 +223,6 @@
         self.seed = seed
         self.kwargs = kwargs
     """
->>>>>>> 01629417
 
 
 class PealGroupDRO(Adaptor):
@@ -272,15 +265,8 @@
         self.adaptor_config = load_yaml_config(adaptor_config)
         # import pdb; pdb.set_trace()
         self.reset_weights = self.adaptor_config.reset_weights
-<<<<<<< HEAD
-        config = self.adaptor_config.predictor
-        self.config = load_yaml_config(config)
-        if self.adaptor_config.data is not None:
-            self.config.data = load_yaml_config(self.adaptor_config.data)
-=======
         self.config = self.adaptor_config.predictor
         # import pdb; pdb.set_trace()
->>>>>>> 01629417
         self.device = "cuda" if torch.cuda.is_available() else "cpu"
         self.val_dataloader_weights = val_dataloader_weights
 
