import torch
import os
import math
import torchvision
import torch.nn as nn

from peal.data.dataloaders import DataloaderMixer
from peal.generators.interfaces import InvertibleGenerator


class Logger:
    """ """

    def __init__(
        self,
        config,
        model,
        optimizer,
        base_dir,
        criterions,
        val_dataloader,
        attacker=None,
        writer=None,
    ):
        """ """
        #
        self.config = config
        self.model = model
        self.optimizer = optimizer
        self.base_dir = base_dir
        self.criterions = criterions
        self.attacker = attacker
        self.writer = writer
        self.val_dataloader = val_dataloader

        if not self.config.task.output_channels is None:
            self.output_channels = self.config.task.output_channels

        else:
            self.output_channels = self.config.data.output_size[0]

        self.device = "cuda" if next(self.model.parameters()).is_cuda else "cpu"
        #
        if "ce" in config.task.criterions.keys():
            #
            # self.test_X, self.test_y = create_class_ordered_batch(val_dataloader.dataset, config)
            self.test_X, self.test_y = next(iter(val_dataloader))

        else:
            #
            self.test_X, self.test_y = next(iter(val_dataloader))

        if isinstance(self.model, InvertibleGenerator):
            self.latent_code = self.model.sample_z()

        # temporary variables
        self.losses = []
        #
<<<<<<< HEAD
        if self.config.task.output_type in ["singleclass", "multiclass"]:
=======
        if self.config.data.output_type in ["singleclass", "multiclass", "mixed"]:
>>>>>>> 1f9b9a2e
            self.predictions = []
            self.targets = []
            self.predicted_classes = []
            self.correct = []

    def log_step(self, mode, pred, y, loss_logs):
        """ """
        for criterion in loss_logs:
            self.writer.add_scalar(
                mode + "_" + criterion,
                loss_logs[criterion],
                self.config.training.global_train_step,
            )

        self.losses.append(loss_logs["loss"])

        if len(
            set(["ce", "bce"]).intersection(self.config.task.criterions.keys())
        ) >= 1 and not isinstance(self.model, InvertibleGenerator):
            #
            self.targets.append(y.detach())
            self.predictions.append(pred.detach())
            #
            if "ce" in self.config.task.criterions.keys():
                class_prediction = pred.detach().argmax(-1)

            elif "bce" in self.config.task.criterions.keys():
                class_prediction = nn.Sigmoid()(pred) >= 0.5

            self.correct.append(
                (class_prediction == y.to(self.device)).type(torch.float)
            )
            self.predicted_classes.append(class_prediction.detach().to(torch.float32))

        #
        if hasattr(
            self.config.training,
            "global_" + mode + "_step",
        ):
            setattr(
                self.config.training,
                "global_" + mode + "_step",
                getattr(self.config.training, "global_" + mode + "_step") + 1,
            )

    def log_epoch(self, mode, pbar=None):
        """ """
        #
        loss_accumulated = torch.mean(torch.tensor(self.losses))
        self.writer.add_scalar(
            "epoch_" + mode + "_loss_accumulated",
            loss_accumulated.item(),
            self.config.training.epoch,
        )
        if not pbar is None:
            pbar.stored_values[mode + "_loss_accumulated"] = loss_accumulated.item()

        if "ce" in self.config.task.criterions.keys() and not isinstance(
            self.model, InvertibleGenerator
        ):
            try:
                targets_one_hot = torch.nn.functional.one_hot(
                    torch.cat(self.targets).to(torch.int64), self.output_channels
                ).to(torch.float32)
            except Exception:
                import pdb

                pdb.set_trace()

            predictions_one_hot = torch.nn.functional.one_hot(
                torch.cat(self.predicted_classes).to(torch.int64), self.output_channels
            ).to(torch.float32)

        if "bce" in self.config.task.criterions.keys() and not isinstance(
            self.model, InvertibleGenerator
        ):
            targets_one_hot = torch.cat(self.targets)
            predictions_one_hot = torch.cat(self.predicted_classes)
            correct_per_class = torch.cat(self.correct).mean(0)
            if not pbar is None:
                pbar.stored_values["correct_per_class"] = correct_per_class

            self.writer.add_histogram(
                "epoch_" + mode + "_correct_per_class",
                correct_per_class,
                self.config.training.epoch,
            )

        if len(
            set(["ce", "bce"]).intersection(self.config.task.criterions.keys())
        ) >= 1 and not isinstance(self.model, InvertibleGenerator):
            try:
                accuracy = torch.cat(self.correct).mean().item()

            except Exception:
                import pdb

                pdb.set_trace()
            self.writer.add_scalar(
                "epoch_" + mode + "_accuracy",
                accuracy,
                self.config.training.epoch,
            )
            self.writer.add_histogram(
                "epoch_" + mode + "_predicted_classes",
                predictions_one_hot.mean(0),
                self.config.training.epoch,
            )
            self.writer.add_histogram(
                "epoch_" + mode + "_targets",
                targets_one_hot.mean(0),
                self.config.training.epoch,
            )
            self.writer.add_histogram(
                mode + "_classes_difference",
                predictions_one_hot.mean(0).cpu() - targets_one_hot.mean(0).cpu(),
                self.config.training.epoch,
            )
            if not pbar is None:
                pbar.stored_values[mode + "_accuracy"] = accuracy
                pbar.stored_values[
                    mode + "_predicted_classes"
                ] = predictions_one_hot.mean(0).cpu()[:2]
                pbar.stored_values[mode + "_targets"] = targets_one_hot.mean(0).cpu()[
                    :2
                ]
                pbar.stored_values[mode + "_classes_difference"] = (
                    predictions_one_hot.mean(0).cpu() - targets_one_hot.mean(0).cpu()
                )[:2]
            #
            self.predictions = []
            self.targets = []
            self.predicted_classes = []
            self.correct = []

        else:
            accuracy = torch.exp(-loss_accumulated).item()

        if (
            isinstance(self.model, InvertibleGenerator)
            and self.config.data.input_type == "image"
        ):
            reconstructed_images = self.model.decode(
                self.model.encode(self.test_X.to(self.device))
            )
            reconstruction_collage = torch.cat(
                [reconstructed_images, self.test_X.to(self.device)]
            )
            torchvision.utils.save_image(
                reconstruction_collage.cpu().data,
                os.path.join(
                    self.base_dir,
                    "outputs",
                    "reconstruction_" + str(self.config.training.epoch) + ".png",
                ),
                normalize=True,
                nrow=self.config.training.val_batch_size,
                range=(-0.5, 0.5),
            )
            if hasattr(self.val_dataloader.dataset, "project_to_pytorch_default"):
                reconstruction_collage = (
                    self.val_dataloader.dataset.project_to_pytorch_default(
                        reconstruction_collage
                    )
                )

            else:
                print(
                    "Warning! If your dataloader uses another normalization than the PyTorch default [0,1] range data might be visualized incorrect!"
                    + "In that case add function project_to_pytorch_default() to your underlying dataset to correct visualization!"
                )

            self.writer.add_image(
                "reconstructions",
                torchvision.utils.make_grid(
                    reconstruction_collage,
                    nrow=self.config.training.val_batch_size,
                ),
                self.config.training.epoch,
            )

            #
            sample_images = self.model.decode(self.latent_code, reconstruct=False)
            torchvision.utils.save_image(
                sample_images.cpu().data,
                os.path.join(
                    self.base_dir,
                    "outputs",
                    "samples_" + str(self.config.training.epoch) + ".png",
                ),
                normalize=True,
                nrow=int(math.sqrt(self.config.training.val_batch_size)),
                range=(-0.5, 0.5),
            )
            if hasattr(self.val_dataloader.dataset, "project_to_pytorch_default"):
                sample_images = self.val_dataloader.dataset.project_to_pytorch_default(
                    sample_images
                )

            else:
                print(
                    "Warning! If your dataloader uses another normalization than the PyTorch default [0,1] range data might be visualized incorrect!"
                    + "In that case add function project_to_pytorch_default() to your underlying dataset to correct visualization!"
                )

            self.writer.add_image(
                "samples",
                torchvision.utils.make_grid(
                    sample_images,
                    nrow=int(math.sqrt(self.config.training.val_batch_size)),
                ),
                self.config.training.epoch,
            )

        self.losses = []

        return accuracy


def log_images_to_writer(dataloader, writer, tag="train"):
    dataloader_mixer_treatment = isinstance(dataloader, DataloaderMixer)
    if dataloader_mixer_treatment:
        dataloader_mixer_treatment &= (
            not hasattr(dataloader.train_config, "concatenate_batches")
            or not dataloader.train_config.concatenate_batches
        )

    if dataloader_mixer_treatment:
        iterator = iter(dataloader.dataloaders[0])

    else:
        iterator = iter(dataloader)

    for i in range(3):
        if i == 1:
            if dataloader_mixer_treatment:
                iterator = iter(dataloader.dataloaders[0])

            else:
                iterator = iter(dataloader)

        if i == 2 and dataloader_mixer_treatment and len(dataloader.dataloaders) > 1:
            iterator = iter(dataloader.dataloaders[1])

        sample_train_imgs, sample_train_y = next(iterator)

        if isinstance(sample_train_imgs, list):
            sample_train_imgs, sample_train_y = sample_train_imgs

        if hasattr(dataloader.dataset, "project_to_pytorch_default"):
            sample_train_imgs = dataloader.dataset.project_to_pytorch_default(
                sample_train_imgs
            )

        else:
            print(
                "Warning! If your dataloader uses another normalization than the PyTorch default [0,1] range data might be visualized incorrect!"
                + "In that case add function project_to_pytorch_default() to your underlying dataset to correct visualization!"
            )

        sample_batch_label_str = "sample_" + tag + "_batch" + str(i) + "_"
        if isinstance(sample_train_y, torch.Tensor) and len(sample_train_y.shape) == 1:
            sample_batch_label_str += "_" + str(
                list(map(lambda x: int(x), list(sample_train_y)))
            )

        elif isinstance(sample_train_y, list) and len(sample_train_y) == 1:
            sample_batch_label_str += "_" + str(
                list(map(lambda x: int(x), list(sample_train_y[0])[:128]))
            )

        writer.add_image(
            sample_batch_label_str,
            torchvision.utils.make_grid(sample_train_imgs[:128], 128),
        )<|MERGE_RESOLUTION|>--- conflicted
+++ resolved
@@ -56,11 +56,7 @@
         # temporary variables
         self.losses = []
         #
-<<<<<<< HEAD
-        if self.config.task.output_type in ["singleclass", "multiclass"]:
-=======
         if self.config.data.output_type in ["singleclass", "multiclass", "mixed"]:
->>>>>>> 1f9b9a2e
             self.predictions = []
             self.targets = []
             self.predicted_classes = []
