--- conflicted
+++ resolved
@@ -20,11 +20,7 @@
 mlp_width: 4
 mlp_depth: 2
 #savedir : 'peal_runs/dive_tcvae'
-<<<<<<< HEAD
 base_path : '/home/space/datasets/peal/peal_runs/dive_celeba'
-=======
-base_path : 'peal_runs/dive_tcvae/test_pixmse_vgg'
->>>>>>> 02b2edb5
 
 # TCVAE
 beta: 0.001 # the idea is to be able to interpolate while getting good reconstructions
